--- conflicted
+++ resolved
@@ -57,11 +57,8 @@
   hardware_i2c
   hardware_spi
   hardware_uart
-<<<<<<< HEAD
   hardware_flash
-=======
   hardware_pwm
->>>>>>> ed4df598
   pico_stdlib 
   pico_util
 )
