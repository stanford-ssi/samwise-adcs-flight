/**
 * @author  Niklas Vainio
 * @date    2024-08-25
 *
 * This file defines several convenience macros for logging, assertions, and
 * error handling.
 */

#pragma once
<<<<<<< HEAD

#include "error.h"
=======
>>>>>>> ecdaa3be
#include "pico/printf.h"

/**
 * If this symbol is defined, we are configured to run a flight build.
 *
 * All flight/non-flight-secific behavior should check this symbol, or the
 * convenience macros below (#ifdef FLIGHT... / if (IS_FLIGHT)...)
 *
 * IMPORTANT: Uncomment before flight!
 */
// #define FLIGHT
// #define TEST

/**
 * Convenience macros to get whether we are in flight in a runtime build.
 */
#ifdef FLIGHT
#define IS_FLIGHT true
#else
#define IS_FLIGHT false
#endif

/**
 * Conveinence macro to determine if we are in a test build.
 */
#ifdef TEST
#define IS_TEST true

// Test and flight should never both be defined
#ifdef FLIGHT
#error "TEST and FLIGHT should never be defined at the same time!"
#endif

#else
#define IS_TEST false
#endif

/**
 * Log a formatted message at the debug level. Will only do anything in a
 * non-flight build.
 */
#ifndef FLIGHT
#define LOG_DEBUG(fmt, ...)                                                    \
    printf("[DEBUG]   " fmt "\n" __VA_OPT__(, ) __VA_ARGS__)
#else
#define LOG_DEBUG(fmt, ...) (void)0
#endif

/**
 * Log a printf-style formatted message at the info level. Will log in both
 * flight and test builds.
 */
#define LOG_INFO(fmt, ...)                                                     \
    printf("[INFO]    " fmt "\n" __VA_OPT__(, ) __VA_ARGS__)

/**
 * Log a printf-style formatted error message. Will log in both flight and test
 * builds.
 */
#define LOG_ERROR(fmt, ...)                                                    \
    printf("[ERROR]   " fmt "\n" __VA_OPT__(, ) __VA_ARGS__)

/**
 * Log an error message. In flight, does nothing, in non flight locks up and
 * logs the error message repeatedly
 */
#ifdef FLIGHT
#define ERROR(message)                                                         \
    do                                                                         \
    {                                                                          \
<<<<<<< HEAD
        while (1)                                                              \
        {                                                                      \
            LOG_ERROR("%s:%d %s\n", __FILE__, __LINE__, message);              \
        }                                                                      \
=======
        LOG_ERROR("%s:%d %s\n", __FILE__, __LINE__, message);                  \
>>>>>>> ecdaa3be
    } while (0)
#else
#define ERROR(message)                                                         \
    do                                                                         \
    {                                                                          \
        LOG_ERROR("%s:%d %s\n", __FILE__, __LINE__, message);                  \
    } while (1)
#endif

/**
 * Assert a certain condition at runtime and raise an error if it is false.
 */
#define ASSERT(condition)                                                      \
    do                                                                         \
    {                                                                          \
        if (!(condition))                                                      \
        {                                                                      \
            ERROR("Assertion failed: " #condition);                            \
        }                                                                      \
    } while (0)

/**
 * Assert that two float values are almost equal, within an epsilon.
 */
#define ASSERT_ALMOST_EQ(x1, x2, eps)                                          \
    ASSERT((-(eps) < ((x1) - (x2))) && (((x1) - (x2)) < (eps)))

/**
 * Assert a certain condition only in debug builds.
 */
#ifdef FLIGHT
#define DEBUG_ASSERT(condition) (void)0
#else
#define DEBUG_ASSERT(condition) ASSERT(condition, message)
#endif<|MERGE_RESOLUTION|>--- conflicted
+++ resolved
@@ -7,11 +7,6 @@
  */
 
 #pragma once
-<<<<<<< HEAD
-
-#include "error.h"
-=======
->>>>>>> ecdaa3be
 #include "pico/printf.h"
 
 /**
@@ -82,14 +77,7 @@
 #define ERROR(message)                                                         \
     do                                                                         \
     {                                                                          \
-<<<<<<< HEAD
-        while (1)                                                              \
-        {                                                                      \
-            LOG_ERROR("%s:%d %s\n", __FILE__, __LINE__, message);              \
-        }                                                                      \
-=======
         LOG_ERROR("%s:%d %s\n", __FILE__, __LINE__, message);                  \
->>>>>>> ecdaa3be
     } while (0)
 #else
 #define ERROR(message)                                                         \
