--- conflicted
+++ resolved
@@ -10,11 +10,9 @@
 #include "sensors_task.h"
 #include "macros.h"
 
-<<<<<<< HEAD
+
 #include "drivers/gps.h"
-=======
 #include "drivers/imu.h"
->>>>>>> ed4df598
 #include "drivers/magnetometer.h"
 #include "gnc/utils.h"
 #include "pico/time.h"
@@ -34,12 +32,11 @@
         LOG_ERROR("[sensors] Error initializing magnetorquers - deactivating!");
     }
 
-<<<<<<< HEAD
     // GPS
     LOG_INFO("[sensors] Initializing GPS...");
     bool gps_result = gps_init();
     slate->gps_alive = gps_result;
-=======
+
     // IMU
     LOG_INFO("[sensors] Initializing IMU...");
     bool imu_result = imu_init();
@@ -49,18 +46,12 @@
     {
         LOG_ERROR("[sensors] Error initializing IMU - deactivating!");
     }
->>>>>>> ed4df598
 
     // Ensure all sensor data valid flags are false
     slate->magmeter_data_valid = false;
     slate->imu_data_valid = false;
     // slate->sun_sensor_data_valid = false;
-<<<<<<< HEAD
     slate->gps_data_valid = false;
-    // slate->imu_data_valid = false;
-=======
-    // slate->gps_data_valid = false;
->>>>>>> ed4df598
 
     LOG_INFO("[sensors] Sensor Initialization Complete!");
 }
@@ -86,7 +77,6 @@
             "[sensors] Skipping magnetometer due to invalid initialization!");
     }
 
-<<<<<<< HEAD
     // GPS
     if (slate->gps_alive)
     {
@@ -110,7 +100,7 @@
     else
     {
         LOG_DEBUG("[sensors] Skipping GPS due to invalid initialization!");
-=======
+
     // IMU
     if (slate->imu_alive)
     {
@@ -134,7 +124,6 @@
     else
     {
         LOG_DEBUG("[sensors] Skipping IMU due to invalid initialization!");
->>>>>>> ed4df598
     }
 }
 
