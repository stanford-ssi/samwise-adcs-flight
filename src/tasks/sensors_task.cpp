/**
 * @author Niklas Vainio
 * @date 2025-06-02
 *
 * This task is responsible for reading data from sensors (magmeter, IMU, GPS,
 * sun sensors) and putting in in the slate. It runs in all states.
 *
 */

#include "sensors_task.h"
#include "constants.h"
#include "macros.h"

#include "drivers/adm1176.h"
#include "drivers/gps.h"
#include "drivers/imu.h"
#include "drivers/magnetometer.h"
<<<<<<< HEAD
#include "drivers/magnetorquer.h"
=======
#include "drivers/photodiodes_yz.h"
#include "drivers/sun_pyramids.h"
>>>>>>> e98fe67e
#include "gnc/utils.h"
#include "pico/time.h"

void sensors_task_init(slate_t *slate)
{
    LOG_INFO("[sensors] Initializing sensors...");

    // --- ADCS Power Monitor --- //
    LOG_INFO("[sensors] Initializing ADCS Power Monitor...");
    bool adm1176_result = adm_init();
    slate->adm1176_alive = adm1176_result;

    if (!adm1176_result)
    {
        LOG_ERROR(
            "[sensors] Error initializing ADCS Power Monitor - deactivating!");
        adm_power_off();
    }

    // --- Magnetometer --- //
    LOG_INFO("[sensors] Initializing magnetometer...");
    rm3100_error_t magmeter_result = rm3100_init();
    slate->magmeter_alive = (magmeter_result == RM3100_OK);

    if (magmeter_result != RM3100_OK)
    {
        LOG_ERROR("[sensors] Error initializing magnetometer - deactivating!");
    }

    // --- GPS --- //
    LOG_INFO("[sensors] Initializing GPS...");
    bool gps_result = gps_init();
    slate->gps_alive = gps_result;

    if (!gps_result)
    {
        LOG_ERROR("[sensors] Error initializing GPS - deactivating!");
    }

    // --- Sun Sensors --- //
    LOG_INFO("[sensors] Initializing sun pyramids...");
    bool sun_pyramids_result = sun_pyramids_init();
    slate->sun_pyramids_alive = sun_pyramids_result;

    if (!sun_pyramids_result)
    {
        LOG_ERROR("[sensors] Error initializing sun pyramids - deactivating!");
    }

    LOG_INFO("[sensors] Initializing photodiodes_yz...");
    bool photodiodes_yz_result = photodiodes_yz_init();
    slate->photodiodes_yz_alive = photodiodes_yz_result;

    if (!photodiodes_yz_result)
    {
        LOG_ERROR(
            "[sensors] Error initializing photodiodes_yz - deactivating!");
    }

    // --- IMU --- //
    LOG_INFO("[sensors] Initializing IMU...");
    bool imu_result = imu_init();
    slate->imu_alive = imu_result;

    if (!imu_result)
    {
        LOG_ERROR("[sensors] Error initializing IMU - deactivating!");
    }

    // Ensure all sensor data valid flags are false
    slate->magmeter_data_valid = false;
    slate->imu_data_valid = false;
    slate->sun_pyramids_data_valid = false;
    slate->gps_data_valid = false;

    LOG_INFO("[sensors] Sensor Initialization Complete! Magmeter alive: %s, "
             "IMU alive: %s",
             "Sun pyramids alive: %s, GPS alive: %s",
             slate->magmeter_alive ? "true" : "false",
             slate->imu_alive ? "true" : "false",
             slate->sun_pyramids_alive ? "true" : "false",
             slate->gps_alive ? "true" : "false");
}

void sensors_task_dispatch(slate_t *slate)
{
    // Read all sensors

    // --- ADCS Power Monitor --- //
    if (slate->adm1176_alive)
    {
        bool result = adm_get_power(slate);
        LOG_DEBUG("[sensors] ADCS Power Monitor [%.3fW, %.3fV, "
                  "%.3fA]",
                  slate->adcs_power, slate->adcs_voltage, slate->adcs_current);
    }
    else
    {
        LOG_DEBUG("[sensors] Skipping ADCS Power Monitor due to invalid "
                  "initialization!");
    }

    // --- Magnetometer --- //
    if (slate->magmeter_alive)
    {
<<<<<<< HEAD
        LOG_DEBUG("[sensors] Toggle magnetorquers off for %d ms to read "
                  "magnetometer...",
                  MAGNETOMETER_FIELD_SETTLE_TIME_MS);
        pwm_error_t mag_result = do_magnetorquer_pwm(0, 0, 0, 1000);
        if (mag_result != PWM_OK)
        {
            LOG_ERROR("[sensors] Error deactivating magnetorquers: %d",
                      mag_result);
        }
        // Wait for magnetometer field to settle
        sleep_ms(MAGNETOMETER_FIELD_SETTLE_TIME_MS);

        LOG_DEBUG("[sensors] Reading magnetometer...");
=======
>>>>>>> e98fe67e
        rm3100_error_t result = rm3100_get_reading(&slate->b_field_local);
        LOG_DEBUG("[sensors] Magnetometer reading: [%.3f, %.3f, %.3f]",
                  slate->b_field_local.x, slate->b_field_local.y,
                  slate->b_field_local.z);

        slate->magmeter_data_valid = (result == RM3100_OK);
        slate->b_field_read_time = get_absolute_time();

        slate->bdot_data_has_updated = true; // Set flag for bdot

        // Turn magnetorquers back on after reading
        // TODO: Add current limit to slate
        mag_result = do_magnetorquer_pwm(
            slate->magdrv_x_requested * PWM_MAX_DUTY_CYCLE,
            slate->magdrv_y_requested * PWM_MAX_DUTY_CYCLE,
            slate->magdrv_z_requested * PWM_MAX_DUTY_CYCLE, 1000);
        if (mag_result != PWM_OK)
        {
            LOG_ERROR("[sensors] Error reactivating magnetorquers: %d",
                      mag_result);
        }
    }
    else
    {
        LOG_DEBUG(
            "[sensors] Skipping magnetometer due to invalid initialization!");
    }

    // --- GPS --- //
    if (slate->gps_alive)
    {
        gps_data_t gps_data;
        bool result =
            gps_get_data(&gps_data); // Only returns true if valid data AND fix

        if (result)
        {
            slate->gps_lat = gps_data.latitude;
            slate->gps_lon = gps_data.longitude;
            slate->gps_time =
                (float)gps_data.timestamp; // Convert HHMMSS to float
            LOG_INFO("[sensors] GPS data: Lat: %.6f, Lon: %.6f, Time: %.3f",
                     slate->gps_lat, slate->gps_lon, slate->gps_time);
        }

        slate->gps_data_valid = result;
    }
    else
    {
        LOG_DEBUG("[sensors] Skipping GPS due to invalid initialization!");
    }

    // --- IMU --- //
    if (slate->imu_alive)
    {
        bool result = imu_get_rotation(&slate->w_body_raw);

        // Apply low pass filter - we run at 10 Hz so this achieves a cutoff of
        // roughly 1Hz
        if (result)
        {
            constexpr float imu_lpf_alpha = 0.628318530718;
            slate->w_body_filtered = low_pass_filter(
                slate->w_body_filtered, slate->w_body_raw, imu_lpf_alpha);

            // Update magnitude
            slate->w_mag = length(slate->w_body_filtered);
        }

        slate->imu_data_valid = result;
    }
    else
    {
        LOG_DEBUG("[sensors] Skipping IMU due to invalid initialization!");
    }

    // --- Sun Sensors --- //
    if (slate->sun_pyramids_alive)
    {
        uint8_t adc_values[8];
        float voltages[8];
        bool result = sun_pyramids_read_all_channels(adc_values);
        bool voltage_result = sun_pyramids_read_all_voltages(voltages);

        if (result)
        {
            for (int i = 0; i < 8; i++)
            {
                // Scale to 12-bit range (0-4095) for consistency
                uint16_t normalized_intensity =
                    static_cast<uint16_t>(adc_values[i]) *
                    SUN_SENSOR_CLIP_VALUE / MAX_VALUE_ADS7830;
                slate->sun_sensors_intensities[i] = normalized_intensity;
            }

            // Set remaining sun sensor values to 0 if not connected
            for (int i = 8; i < NUM_SUN_SENSORS; i++)
            {
                slate->sun_sensors_intensities[i] = 0.0f;
            }
        }

        if (voltage_result)
        {
            // Store voltage readings for sun pyramids (channels 0-7)
            for (int i = 0; i < 8; i++)
            {
                slate->sun_sensors_voltages[i] = voltages[i];
            }
        }
        slate->sun_pyramids_data_valid = result;
    }
    else
    {
        LOG_DEBUG(
            "[sensors] Skipping sun pyramids due to invalid initialization!");
    }

    if (slate->photodiodes_yz_alive)
    {
        uint16_t adc_values[8];
        float voltages[8];
        bool result = photodiodes_yz_read_all_channels(adc_values);
        bool voltage_result = photodiodes_yz_read_all_voltages(voltages);

        if (result)
        {
            for (int i = 0; i < 8; i++)
            {
                // Clip to 2.5V max value for consistency
                uint16_t normalized_intensity =
                    min(adc_values[i], SUN_SENSOR_CLIP_VALUE);
                slate->sun_sensors_intensities[i + 8] = normalized_intensity;
            }
        }

        if (voltage_result)
        {
            // Store voltage readings for YZ sensors (channels 8-15)
            for (int i = 0; i < 8; i++)
            {
                slate->sun_sensors_voltages[i + 8] = voltages[i];
            }
        }
        slate->photodiodes_yz_data_valid = result;
    }

    // Log all sun sensor readings after collecting all data
    LOG_DEBUG(
        "[sensors] Sun sensor readings: [%u, %u, %u, %u, "
        "%u, %u, %u, %u, %u, %u, %u, %u, %u, %u, "
        "%u, %u]",
        slate->sun_sensors_intensities[0], slate->sun_sensors_intensities[1],
        slate->sun_sensors_intensities[2], slate->sun_sensors_intensities[3],
        slate->sun_sensors_intensities[4], slate->sun_sensors_intensities[5],
        slate->sun_sensors_intensities[6], slate->sun_sensors_intensities[7],
        slate->sun_sensors_intensities[8], slate->sun_sensors_intensities[9],
        slate->sun_sensors_intensities[10], slate->sun_sensors_intensities[11],
        slate->sun_sensors_intensities[12], slate->sun_sensors_intensities[13],
        slate->sun_sensors_intensities[14], slate->sun_sensors_intensities[15]);

    LOG_DEBUG("[sensors] Sun sensor voltages: [%.2f, %.2f, %.2f, %.2f, "
              "%.2f, %.2f, %.2f, %.2f, %.2f, %.2f, %.2f, %.2f, %.2f, %.2f, "
              "%.2f, %.2f]",
              slate->sun_sensors_voltages[0], slate->sun_sensors_voltages[1],
              slate->sun_sensors_voltages[2], slate->sun_sensors_voltages[3],
              slate->sun_sensors_voltages[4], slate->sun_sensors_voltages[5],
              slate->sun_sensors_voltages[6], slate->sun_sensors_voltages[7],
              slate->sun_sensors_voltages[8], slate->sun_sensors_voltages[9],
              slate->sun_sensors_voltages[10], slate->sun_sensors_voltages[11],
              slate->sun_sensors_voltages[12], slate->sun_sensors_voltages[13],
              slate->sun_sensors_voltages[14], slate->sun_sensors_voltages[15]);
}

sched_task_t sensors_task = {.name = "sensors",
                             .dispatch_period_ms = 100,
                             .task_init = &sensors_task_init,
                             .task_dispatch = &sensors_task_dispatch,

                             /* Set to an actual value on init */
                             .next_dispatch = 0};<|MERGE_RESOLUTION|>--- conflicted
+++ resolved
@@ -15,12 +15,9 @@
 #include "drivers/gps.h"
 #include "drivers/imu.h"
 #include "drivers/magnetometer.h"
-<<<<<<< HEAD
 #include "drivers/magnetorquer.h"
-=======
 #include "drivers/photodiodes_yz.h"
 #include "drivers/sun_pyramids.h"
->>>>>>> e98fe67e
 #include "gnc/utils.h"
 #include "pico/time.h"
 
@@ -126,23 +123,34 @@
     // --- Magnetometer --- //
     if (slate->magmeter_alive)
     {
-<<<<<<< HEAD
-        LOG_DEBUG("[sensors] Toggle magnetorquers off for %d ms to read "
-                  "magnetometer...",
-                  MAGNETOMETER_FIELD_SETTLE_TIME_MS);
-        pwm_error_t mag_result = do_magnetorquer_pwm(0, 0, 0, 1000);
-        if (mag_result != PWM_OK)
-        {
-            LOG_ERROR("[sensors] Error deactivating magnetorquers: %d",
-                      mag_result);
-        }
-        // Wait for magnetometer field to settle
-        sleep_ms(MAGNETOMETER_FIELD_SETTLE_TIME_MS);
-
-        LOG_DEBUG("[sensors] Reading magnetometer...");
-=======
->>>>>>> e98fe67e
-        rm3100_error_t result = rm3100_get_reading(&slate->b_field_local);
+        rm3100_error_t result;
+
+        // If magnetorquers are running, we need to turn them off for some
+        // settle time to read the magnetometer to avoid interference
+        if (slate->magnetorquers_running)
+        {
+            // Toggle magnetorquers off temporarily
+            stop_magnetorquer_pwm();
+            slate->magnetorquers_running = false;
+
+            // Wait for magnetometer field to settle
+            sleep_ms(MAGNETOMETER_FIELD_SETTLE_TIME_MS);
+
+            LOG_DEBUG("[sensors] Reading magnetometer...");
+            result = rm3100_get_reading(&slate->b_field_local);
+
+            // Turn magnetorquers back on after reading
+            bool mag_result = do_magnetorquer_pwm(slate->magdrv_requested);
+            if (!mag_result)
+            {
+                LOG_ERROR("[sensors] Error reactivating magnetorquers");
+            }
+        }
+        else
+        {
+            LOG_DEBUG("[sensors] Reading magnetometer (magnetorquers off)...");
+            result = rm3100_get_reading(&slate->b_field_local);
+        }
         LOG_DEBUG("[sensors] Magnetometer reading: [%.3f, %.3f, %.3f]",
                   slate->b_field_local.x, slate->b_field_local.y,
                   slate->b_field_local.z);
@@ -151,18 +159,6 @@
         slate->b_field_read_time = get_absolute_time();
 
         slate->bdot_data_has_updated = true; // Set flag for bdot
-
-        // Turn magnetorquers back on after reading
-        // TODO: Add current limit to slate
-        mag_result = do_magnetorquer_pwm(
-            slate->magdrv_x_requested * PWM_MAX_DUTY_CYCLE,
-            slate->magdrv_y_requested * PWM_MAX_DUTY_CYCLE,
-            slate->magdrv_z_requested * PWM_MAX_DUTY_CYCLE, 1000);
-        if (mag_result != PWM_OK)
-        {
-            LOG_ERROR("[sensors] Error reactivating magnetorquers: %d",
-                      mag_result);
-        }
     }
     else
     {
