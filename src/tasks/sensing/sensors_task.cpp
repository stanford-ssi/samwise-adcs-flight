--- conflicted
+++ resolved
@@ -13,7 +13,7 @@
 
 #ifdef SIMULATION
 #include "drivers/sim_interface/sim_interface.h"
-#else
+#endif
 #include "drivers/gps/gps.h"
 #include "drivers/imu/imu.h"
 #include "drivers/magnetometer/magnetometer.h"
@@ -21,11 +21,6 @@
 #include "drivers/power_monitor/power_monitor.h"
 #include "drivers/sun_sensors/photodiodes_yz.h"
 #include "drivers/sun_sensors/sun_pyramids.h"
-<<<<<<< HEAD
-#endif
-
-=======
->>>>>>> efbc47c4
 #include "gnc/utils/mjd.h"
 #include "gnc/utils/utils.h"
 #include "pico/time.h"
@@ -375,23 +370,6 @@
         }
         slate->photodiodes_yz_data_valid = result;
     }
-
-    // Log all sun sensor readings after collecting all data
-    // LOG_DEBUG(
-    //     "[sensors] Sun sensor readings: [%u, %u, %u, %u, "
-    //     "%u, %u, %u, %u, %u, %u, %u, %u, %u, %u, "
-    //     "%u, %u]",
-    //     slate->sun_sensors_intensities[0], slate->sun_sensors_intensities[1],
-    //     slate->sun_sensors_intensities[2], slate->sun_sensors_intensities[3],
-    //     slate->sun_sensors_intensities[4], slate->sun_sensors_intensities[5],
-    //     slate->sun_sensors_intensities[6], slate->sun_sensors_intensities[7],
-    //     slate->sun_sensors_intensities[8], slate->sun_sensors_intensities[9],
-    //     slate->sun_sensors_intensities[10],
-    //     slate->sun_sensors_intensities[11],
-    //     slate->sun_sensors_intensities[12],
-    //     slate->sun_sensors_intensities[13],
-    //     slate->sun_sensors_intensities[14],
-    //     slate->sun_sensors_intensities[15]);
 
     LOG_DEBUG("[sensors] Sun sensor voltages: [%.2f, %.2f, %.2f, %.2f, "
               "%.2f, %.2f, %.2f, %.2f, %.2f, %.2f, %.2f, %.2f, %.2f, %.2f, "
