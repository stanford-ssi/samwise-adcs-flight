--- conflicted
+++ resolved
@@ -39,12 +39,9 @@
     return &detumble_state;
 }
 
-sched_state_t detumble_state = {
-    .name = "detumble",
-    .num_tasks = 4,
-<<<<<<< HEAD
-    .task_list = {&sensors_task, &telemetry_task, &bdot_task, &actuators_task},
-=======
-    .task_list = {&sensors_task, &telemetry_task, &bdot_task, &watchdog_task},
->>>>>>> e98fe67e
-    .get_next_state = &detumble_get_next_state};+sched_state_t detumble_state = {.name = "detumble",
+                                .num_tasks = 5,
+                                .task_list = {&sensors_task, &telemetry_task,
+                                              &bdot_task, &actuators_task,
+                                              &watchdog_task},
+                                .get_next_state = &detumble_get_next_state};