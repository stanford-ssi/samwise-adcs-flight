/**
 * @author  The ADCS Team :3
 * @date    2024-02-08
 *
 * This file defines the slate struct, a static struct which stores all data on
 * the satellite. At init time, a single instance of this struct gets statically
 * allocated, and it is referenced by all tasks and functions.
 *
 * Look up "blackboard pattern" for more info.
 */

#pragma once

#include "adcs_packet.h"
#include "constants.h"
#include "linalg.h"
#include "macros.h"
#include "pico/types.h"
#include "scheduler/state_machine_types.h"

using namespace linalg::aliases;
using namespace linalg;

typedef struct samwise_adcs_slate
{
    // ========================================================================
    //          GENERAL STATE
    // ========================================================================

    // State machine
    sched_state_t *current_state;
    absolute_time_t entered_current_state_time;
    uint32_t time_in_current_state_ms;

    // Telemetry
    adcs_packet_t telemetry;

    // Watchdog
    bool watchdog_alive;
    bool watchdog_pin_high;
    absolute_time_t watchdog_pin_high_time;
    absolute_time_t watchdog_last_pet_time;

    // ========================================================================
    //          SENSOR DATA
    // ========================================================================

    // Magnetometer
    bool magnetometer_alive;
    bool magnetometer_data_valid;     // Flag for magnetometer data validity
    absolute_time_t b_body_read_time; // Time of read [millisecond]
    float3 b_body;     // calibrated magnetic field unit vector in body frame
                       // [unitless]
    float3 b_body_raw; // uncalibrated magnetic field in body frame [microtesla]

    // GPS
    bool gps_alive;
    bool gps_data_valid;
    absolute_time_t gps_read_time; // time of last valid/non-stale GPS read
    float gps_lat;                 // º (N+ S-)
    float gps_lon;                 // º (E+ W-)
    float gps_alt;                 // km
    float gps_time;                // utc = gps_time - 18 leap seconds
    float gps_speed;               // knots (from RMC sentence)
    float gps_course;              // degrees true (from RMC sentence)

    // Sun sensors
    bool sun_sensor_alive[NUM_SUN_SENSORS]; // first 8 from RP2350B ADCs, last
                                            // 8 from photodiodes
    bool sun_sensor_data_valid[NUM_SUN_SENSORS];
    uint16_t
        sun_sensor_intensities[NUM_SUN_SENSORS]; // [0-3102] clipped to (2.5V
                                                 // / 3.3V) * 4095 due to
                                                 // differing reference voltages
    float sun_sensor_voltages[NUM_SUN_SENSORS];  // [V] voltage readings from
                                                 // sensors

    // Sun vector
    bool sun_vector_valid;  // true if sun vector is valid
    float3 sun_vector_body; // (unit vector) in body frame

    // IMU
    bool imu_alive;
    bool imu_data_valid;
    float3 w_body_raw; // [rad/s] in body frame, raw reading
    float3 w_body;     // [rad/s] in body frame, low-pass filtered
    float w_mag;       // [rad/s] overall magnitude in body frame
    float3 a_body; // [km/s^2] specific force in body frame (non-gravitational
                   // acceleration)

    // Power monitor
    float adcs_power;         // [W] ADCS board power consumption
    float adcs_voltage;       // [V] ADCS board voltage
    float adcs_current;       // [A] ADCS board current
    bool power_monitor_alive; // true if ADM1176 power monitor is initialized

    // ========================================================================
    //          ACTUATOR REQUESTS
    // ========================================================================

    // Magnetorquer drivers
    bool magnetorquers_running; // true if magnetorquers are currently active
    float3 magnetorquer_moment; // magnetic moment [-1.0 to 1.0] in body frame

    // Reaction wheels
    bool
        reaction_wheels_running; // true if reaction wheels are currently active
    float w_reaction_wheels_requested[NUM_REACTION_WHEELS]; // [rad/s] in body
                                                            // frame
    float w_reaction_wheels[NUM_REACTION_WHEELS]; // [rad/s] in body frame, read
                                                  // from motor board feedback

    // ========================================================================
    //          GNC State
    // ========================================================================

    // General world state
    float3 UTC_date; // [year, month, day]
    float UTC_time;  // [seconds]
    float MJD;       // Modified Julian Date

    float3 sun_vector_eci; // (unit vector)

    // Magnetic field reference
    float3 b_eci_raw; // Magnetic field reference in ECI frame (values in nT)
    float3 b_ecef;    // Magnetic field reference in ECEF frame (unit vector)
    float3 b_eci;     // Magnetic field reference in ECI frame (unit vector)

    // Bdot
    float3 b_body_prev; // (unit vector)
    absolute_time_t b_body_read_time_prev;
    bool bdot_has_prev_data;
    bool bdot_data_has_updated;

    // Attitude filter
    bool af_is_initialized; // true if attitude filter has been
                            // initialized
    int af_init_count; // number of times attitude filter has been initialized
    absolute_time_t af_last_propagate_time; // time of last propagate call
<<<<<<< HEAD
    float P[6 * 6];                         // attitude covariance matrix (6x6)
    float P_log_frobenius;                  // log frobenius norm of attitude
                                            // covariance
=======
    float P_attitude[6 * 6];                // attitude covariance matrix (6x6)
                             // used in attitude filter, so no need for
                             // principal axes
    float P_attitude_log_frobenius; // log frobenius norm of attitude
                                    // covariance
>>>>>>> dcc469c5
    quaternion
        q_eci_to_body; // scalar-last x,y,z,w in body frame. no inertia tensor
    float3 p_eci_to_body; // modified Rodrigues parameter from ECI to body frame
    float3 b_gyro_drift;  // gyro drift
    float3 tau_body;      // [Nm] total torque in body frame

    // Guidance
    quaternion
        q_desired;    // desired attitude quaternion in eci to body axes frame
    float3 w_desired; // [rad/s] desired angular velocity in body axes frame

    // Attitude control
    float3 tau_control_body; // [Nm] total torque in body frame
    float3 tau_rw_body;      // [Nm] torque from reaction wheels in bodyframe
    float3 tau_mt_body;      // [Nm] torque from magnetorquers in body frame
    float3 error_i;          // accumulated integral error for PID controller

    // Orbit state
    float3 r_ecef;
    float3 r_eci;
    float3 v_eci;

    // Orbit filter
    bool of_is_initialized; // true if orbit filter has been initialized
    int of_init_count;      // number of times orbit filter has been initialized
    absolute_time_t of_last_propagate_time; // time of last propagate call
    float P_orbit[6 * 6];                   // orbit covariance matrix (6x6)
    float P_orbit_log_frobenius; // log frobenius norm of orbit covariance

// ========================================================================
//         TESTING  / EXPERIMENTAL FIELDS
// ========================================================================
#ifdef TEST
    float3 b_rpt; // Magnetic field in RTP frame (unit vector)
    float3 b_enu; // Magnetic field in ENU frame (unit vector)
#endif
} slate_t;<|MERGE_RESOLUTION|>--- conflicted
+++ resolved
@@ -137,17 +137,11 @@
                             // initialized
     int af_init_count; // number of times attitude filter has been initialized
     absolute_time_t af_last_propagate_time; // time of last propagate call
-<<<<<<< HEAD
-    float P[6 * 6];                         // attitude covariance matrix (6x6)
-    float P_log_frobenius;                  // log frobenius norm of attitude
-                                            // covariance
-=======
     float P_attitude[6 * 6];                // attitude covariance matrix (6x6)
                              // used in attitude filter, so no need for
                              // principal axes
     float P_attitude_log_frobenius; // log frobenius norm of attitude
                                     // covariance
->>>>>>> dcc469c5
     quaternion
         q_eci_to_body; // scalar-last x,y,z,w in body frame. no inertia tensor
     float3 p_eci_to_body; // modified Rodrigues parameter from ECI to body frame
