--- conflicted
+++ resolved
@@ -110,10 +110,8 @@
     float3 B_est_rpt;  // R, phi, theta frame (unit vector) [Up, East, North]
     float3 B_est_enu;  // East-North-Up frame (unit vector)
     float3 B_est_ecef; // ECEF frame (unit vector)
-<<<<<<< HEAD
-    float3 B_est_eci;  // ECI frame (unit vector)
-=======
->>>>>>> efbc47c4
+
+    float MJD;
 
     // Bdot
     float3 b_field_local_prev; // (unit vector)
@@ -122,16 +120,13 @@
     bool bdot_data_has_updated;
 
     // Attitude propagator
-    quaternion q_eci_to_body;
-    float3 w_body;               // [rad s^-1] in body frame: written by IMU
-    float attitude_covar[4 * 4]; // attitude covariance matrix
-    float attitude_covar_log_frobenius;
-    bool af_is_initialized;
-    uint32_t af_init_count = 0;
+    quaternion q_eci_to_principal;
+    float3 w_principal;   // [rad s^-1] in principal axes frame
+    float3 tau_principal; // [Nm] total torque in principal axes frame
 
-    absolute_time_t af_last_ran_time;
+    float attitude_covar[7 * 7]; // attitude covariance matrix
 
-    // Attitude control
+    // Attituide control
     float3 control_torque;
     float3 reaction_wheel_speeds;
 
