--- conflicted
+++ resolved
@@ -22,16 +22,6 @@
 
 typedef struct samwise_adcs_slate
 {
-<<<<<<< HEAD
-    // General world state
-    float3 b_field_local;      // [T]
-    float3 b_field_local_prev; // [T]
-    float3 b_unit_local;       // (unit vector)  Computed from model
-    float3 b_unit_eci;         // (unit vector)  Computed from model
-
-    float3 sun_vector_eci;   // (unit vector)  Computed from model
-    float3 sun_vector_local; // (unit vector)  Measured from pyramids
-=======
     // ************************************************************************
     //          GENERAL STATE
     // ************************************************************************
@@ -107,18 +97,14 @@
     // ************************************************************************
     // General world state
     float3 sun_vector_eci; // (unit vector)
->>>>>>> e98fe67e
 
     float MJD;
-    float latitude_rad;
-    float longitude_rad;
-    float altitude; // [km]
-    float3 r_ecef;  // [km]
-    float3 r_eci;   // [km]
 
     // Bdot
-    float3 bdot_mu_requested; // [A * m^2]
-    absolute_time_t bdot_last_ran_time;
+    float3 b_field_local_prev; // (unit vector)
+    absolute_time_t b_field_read_time_prev;
+    bool bdot_has_prev_data;
+    bool bdot_data_has_updated;
 
     // Attitude propagator
     quaternion q_eci_to_body;
@@ -128,22 +114,7 @@
     bool af_is_initialized;
     uint32_t af_init_count = 0;
 
-<<<<<<< HEAD
     absolute_time_t af_last_ran_time;
-=======
-    // Bdot
-    float3 b_field_local_prev; // (unit vector)
-    absolute_time_t b_field_read_time_prev;
-    bool bdot_has_prev_data;
-    bool bdot_data_has_updated;
-
-    // Attitude propagator
-    quaternion q_eci_to_principal;
-    float3 w_principal;   // [rad s^-1] in principal axes frame
-    float3 tau_principal; // [Nm] total torque in principal axes frame
-
-    float attitude_covar[7 * 7]; // attitude covariance matrix
->>>>>>> e98fe67e
 
     // Attituide control
     float3 control_torque;
