/**
 * @author  The ADCS Team :)
 * @date    2024-02-08
 *
 * This file defines the slate struct, a static struct which stores all data on
 * the satellite. At init time, a single instance of this struct gets statically
 * allocated, and it is referenced by all tasks and functions.
 *
 * Look up "blackboard pattern" for more info.
 */

#pragma once

<<<<<<< HEAD
#include "drivers/external/bmi2_defs.h"
=======
#include "adcs_packet.h"
#include "constants.h"
>>>>>>> ecdaa3be
#include "linalg.h"
#include "pico/types.h"
#include "scheduler/state_machine_types.h"

using namespace linalg::aliases;
using namespace linalg;

typedef struct samwise_adcs_slate
{
    // ************************************************************************
<<<<<<< HEAD
    //                             OVERALL STATE
    // ************************************************************************

    // ************************************************************************
    //                            HARDWARE OBJECTS
    // ************************************************************************

    // ************************************************************************
    //                                GNC Data
    // ************************************************************************

    // World state
    float3 sun_vector_eci; // (unit vector)
    float MJD;

    // Frame measurements
    float3 sun_vector_local;
    float3 b_field_local; // [T]

    // Data for bdot
    float3 b_field_local_prev; // [T]
    float3 bdot_mu_requested;  // [A * m^2]
    absolute_time_t bdot_last_ran_time;

    // State of attitude EKF
=======
    //          GENERAL STATE
    // ************************************************************************

    // State machine
    sched_state_t *current_state;
    absolute_time_t entered_current_state_time;
    uint32_t time_in_current_state_ms;

    // Telemetry
    adcs_packet_t telem;

    // ************************************************************************
    //          SENSOR DATA
    // ************************************************************************

    // Magmeter
    float3 b_field_local; // (unit vector)
    absolute_time_t b_field_read_time;
    bool magmeter_data_valid;
    bool magmeter_alive;

    // GPS
    float gps_lat; // º (N+ S-)
    float gps_lon; // º (E+ W-)
    float gps_time;
    bool gps_data_valid;
    bool gps_alive;

    // Sun sensors
    float sun_sensors_intensities[NUM_SUN_SENSORS]; // arbitrary units
    bool sun_sensors_data_valid;
    bool sun_sensors_alive;

    // IMU
    float3 w_body; // [rad/s] in body frame
    float imu_data_valid;
    float imu_alive;

    // ************************************************************************
    //          ACTUATOR REQUESTS
    // ************************************************************************
    // Magnetorquer drivers
    float magdrv_x_requested; // -1.0 to 1.0
    float magdrv_y_requested; // -1.0 to 1.0
    float magdrv_z_requested; // -1.0 to 1.0

    // Reaction wheels
    float reaction_wheels_w_requested[NUM_REACTION_WHEELS]; // [rad/s]

    // ************************************************************************
    //          GNC State
    // ************************************************************************
    // General world state
    float3 sun_vector_eci; // (unit vector)

    float MJD;

    // Bdot
    float3 b_field_local_prev; // (unit vector)
    absolute_time_t b_field_read_time_prev;
    bool bdot_has_prev_data;
    bool bdot_data_has_updated;

    // Attitude propagator
>>>>>>> ecdaa3be
    quaternion q_eci_to_principal;
    float3 w_principal;   // [rad s^-1] in principal axes frame
    float3 tau_principal; // [Nm] total torque in principal axes frame

<<<<<<< HEAD
    float attitude_covar[7 * 7]; // attitude covariance matrix
=======
    // TODO mat<float, 3, 3> attitude_covar;  // attitude covariance matrix
>>>>>>> ecdaa3be

    // Attituide control
    float3 control_torque;
    float3 reaction_wheel_speeds;

} slate_t;<|MERGE_RESOLUTION|>--- conflicted
+++ resolved
@@ -11,12 +11,8 @@
 
 #pragma once
 
-<<<<<<< HEAD
-#include "drivers/external/bmi2_defs.h"
-=======
 #include "adcs_packet.h"
 #include "constants.h"
->>>>>>> ecdaa3be
 #include "linalg.h"
 #include "pico/types.h"
 #include "scheduler/state_machine_types.h"
@@ -27,33 +23,6 @@
 typedef struct samwise_adcs_slate
 {
     // ************************************************************************
-<<<<<<< HEAD
-    //                             OVERALL STATE
-    // ************************************************************************
-
-    // ************************************************************************
-    //                            HARDWARE OBJECTS
-    // ************************************************************************
-
-    // ************************************************************************
-    //                                GNC Data
-    // ************************************************************************
-
-    // World state
-    float3 sun_vector_eci; // (unit vector)
-    float MJD;
-
-    // Frame measurements
-    float3 sun_vector_local;
-    float3 b_field_local; // [T]
-
-    // Data for bdot
-    float3 b_field_local_prev; // [T]
-    float3 bdot_mu_requested;  // [A * m^2]
-    absolute_time_t bdot_last_ran_time;
-
-    // State of attitude EKF
-=======
     //          GENERAL STATE
     // ************************************************************************
 
@@ -118,16 +87,11 @@
     bool bdot_data_has_updated;
 
     // Attitude propagator
->>>>>>> ecdaa3be
     quaternion q_eci_to_principal;
     float3 w_principal;   // [rad s^-1] in principal axes frame
     float3 tau_principal; // [Nm] total torque in principal axes frame
 
-<<<<<<< HEAD
     float attitude_covar[7 * 7]; // attitude covariance matrix
-=======
-    // TODO mat<float, 3, 3> attitude_covar;  // attitude covariance matrix
->>>>>>> ecdaa3be
 
     // Attituide control
     float3 control_torque;
