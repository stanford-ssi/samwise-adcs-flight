/**
 * @author  The ADCS Team :)
 * @date    2024-02-08
 *
 * This file defines the slate struct, a static struct which stores all data on
 * the satellite. At init time, a single instance of this struct gets statically
 * allocated, and it is referenced by all tasks and functions.
 *
 * Look up "blackboard pattern" for more info.
 */

#pragma once

#include "linalg.h"
#include "pico/types.h"

using namespace linalg::aliases;
using namespace linalg;

typedef struct samwise_slate
{
    // General world state
    float3 sun_vector_eci;     // (unit vector)
    float3 b_field_local;      // [T]
    float3 b_field_local_prev; // [T]

    float MJD;

<<<<<<< HEAD
    float3 B_est;

=======
    // Bdot
    float3 bdot_mu_requested; // [A * m^2]
>>>>>>> dcf57cad
    absolute_time_t bdot_last_ran_time;

    // Attitude propagator
    quaternion q_eci_to_principal;
    float3 w_principal;   // [rad s^-1] in principal axes frame
    float3 tau_principal; // [Nm] total torque in principal axes frame

    // TODO mat<float, 3, 3> attitude_covar;  // attitude covariance matrix

    // Attituide control
    float3 control_torque;
    float3 reaction_wheel_speeds;

    float3 r_ecef;
    float3 r_eci;
    float3 geodetic;

} slate_t;<|MERGE_RESOLUTION|>--- conflicted
+++ resolved
@@ -24,15 +24,12 @@
     float3 b_field_local;      // [T]
     float3 b_field_local_prev; // [T]
 
+    float3 B_est;
+
     float MJD;
 
-<<<<<<< HEAD
-    float3 B_est;
-
-=======
     // Bdot
     float3 bdot_mu_requested; // [A * m^2]
->>>>>>> dcf57cad
     absolute_time_t bdot_last_ran_time;
 
     // Attitude propagator
