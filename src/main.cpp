#include "pico/printf.h"
#include "pico/stdlib.h"

#include "gnc/attitude_dynamics.h"
#include "gnc/bdot.h"
<<<<<<< HEAD
#include "gnc/world/b_field.h"
=======
#include "gnc/matrix_utils.h"
#include "gnc/reaction_wheel_allocation.h"
#include "gnc/sun_vector.h"
>>>>>>> dcf57cad

#include "linalg.h"

using namespace linalg;
using namespace linalg::aliases;

slate_t slate;

#define TEST

int main()
{
    stdio_init_all();

    gpio_init(PICO_DEFAULT_LED_PIN);
    gpio_set_dir(PICO_DEFAULT_LED_PIN, GPIO_OUT);

    gpio_put(PICO_DEFAULT_LED_PIN, 1);
    sleep_ms(1000);
    gpio_put(PICO_DEFAULT_LED_PIN, 0);

#ifdef TEST
    while (1)
    {
<<<<<<< HEAD
        // test_bdot_control(&slate);
        test_compute_B(&slate);
        // test_legendre_polynomials();
=======
        // // Test bdot control
        // test_bdot_control(&slate);
>>>>>>> dcf57cad

        // // Test attitude propagation
        // test_propagate_attitude(&slate);

        // // Test sun vector
        // test_sun_vector_eci(&slate);

        // // Test reaction wheel allocation
        // test_reaction_wheel_allocation();
        test_matrix_utils();
        sleep_ms(1000);
    }
#else
#endif

    while (1)
        ;
}<|MERGE_RESOLUTION|>--- conflicted
+++ resolved
@@ -3,13 +3,10 @@
 
 #include "gnc/attitude_dynamics.h"
 #include "gnc/bdot.h"
-<<<<<<< HEAD
-#include "gnc/world/b_field.h"
-=======
 #include "gnc/matrix_utils.h"
 #include "gnc/reaction_wheel_allocation.h"
 #include "gnc/sun_vector.h"
->>>>>>> dcf57cad
+#include "gnc/world/b_field.h"
 
 #include "linalg.h"
 
@@ -34,14 +31,11 @@
 #ifdef TEST
     while (1)
     {
-<<<<<<< HEAD
         // test_bdot_control(&slate);
         test_compute_B(&slate);
         // test_legendre_polynomials();
-=======
         // // Test bdot control
         // test_bdot_control(&slate);
->>>>>>> dcf57cad
 
         // // Test attitude propagation
         // test_propagate_attitude(&slate);
