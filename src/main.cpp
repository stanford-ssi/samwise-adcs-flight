--- conflicted
+++ resolved
@@ -1,11 +1,7 @@
 #include "pico/printf.h"
 #include "pico/stdlib.h"
 
-<<<<<<< HEAD
-#include "drivers/picubed_uart.h"
-=======
 #include "gnc/attitude_dynamics.h"
->>>>>>> dcf57cad
 #include "gnc/bdot.h"
 #include "gnc/matrix_utils.h"
 #include "gnc/reaction_wheel_allocation.h"
@@ -22,56 +18,8 @@
 
 int main()
 {
-    // adcs_packet_t dummy_packet = {.w = 0.021f,
-    //                               .q0 = 0.999f,
-    //                               .q1 = 0.2313f,
-    //                               .q2 = 0.1321f,
-    //                               .q3 = 0.1389713f,
-    //                               .state = 0xc0,
-    //                               .boot_count = 0xfedcba98};
-
     stdio_init_all();
-    // picubed_uart_init();
-
-    // // while (1)
-    // // {
-    // //     picubed_uart_send_packet(&dummy_packet);
-    // //     sleep_ms(1000);
-    // // }
-
-    // // PICUBED TEST
-    // adcs_telemetry_task_init(&slate);
-
-    // while (1)
-    // {
-    //     adcs_telemetry_task_dispatch(&slate);
-    // }
-
-    //     gpio_init(PICO_DEFAULT_LED_PIN);
-    //     gpio_set_dir(PICO_DEFAULT_LED_PIN, GPIO_OUT);
-
-    //     gpio_put(PICO_DEFAULT_LED_PIN, 1);
-    //     sleep_ms(1000);
-    //     gpio_put(PICO_DEFAULT_LED_PIN, 0);
-
-<<<<<<< HEAD
-    // #ifdef TEST
-    //     while (1)
-    //     {
-    //         // Test bdot control
-    //         test_bdot_control(&slate);
-
-    //         // Test sun vector
-    //         test_sun_vector_eci(&slate);
-
-    //         // Test reaction wheel allocation
-    //         test_reaction_wheel_allocation();
-
-    //         sleep_ms(5000);
-    //     }
-    // #else
-    // #endif
-=======
+   
 #ifdef TEST
     while (1)
     {
@@ -91,8 +39,5 @@
     }
 #else
 #endif
->>>>>>> dcf57cad
-
-    //     while (1)
-    //         ;
+  
 }