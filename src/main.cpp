--- conflicted
+++ resolved
@@ -2,11 +2,8 @@
 #include "pico/stdlib.h"
 
 #include "gnc/bdot.h"
-<<<<<<< HEAD
+#include "gnc/reaction_wheel_allocation.h"
 #include "gnc/sun_vector.h"
-=======
-#include "gnc/reaction_wheel_allocation.h"
->>>>>>> b46ed54b
 
 #include "linalg.h"
 
@@ -33,14 +30,13 @@
     {
         // Test bdot control
         test_bdot_control(&slate);
-<<<<<<< HEAD
+
+        // Test sun vector
         test_sun_vector_eci(&slate);
-=======
 
         // Test reaction wheel allocation
-        // test_reaction_wheel_allocation();
+        test_reaction_wheel_allocation();
 
->>>>>>> b46ed54b
         sleep_ms(5000);
     }
 #else
