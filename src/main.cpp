--- conflicted
+++ resolved
@@ -29,12 +29,11 @@
 #ifdef TEST
     while (1)
     {
-<<<<<<< HEAD
-        test_propagate_attitude(&slate);
-=======
         // Test bdot control
         test_bdot_control(&slate);
->>>>>>> ca034568
+
+        // Test attitude propagation
+        test_propagate_attitude(&slate);
 
         // Test sun vector
         test_sun_vector_eci(&slate);
