--- conflicted
+++ resolved
@@ -4,16 +4,13 @@
  * This is the main file, where it all begins!
  */
 
-<<<<<<< HEAD
+#include "pico/stdlib.h"
+
 #include "gnc/attitude_filter.h"
 #include "gnc/bdot.h"
 #include "gnc/matrix_utils.h"
 #include "gnc/reaction_wheel_allocation.h"
 #include "gnc/sun_vector.h"
-=======
-#include "pico/stdlib.h"
->>>>>>> e98fe67e
-
 #include "init.h"
 #include "macros.h"
 #include "scheduler/scheduler.h"
@@ -45,40 +42,6 @@
      */
     sleep_ms(1000);
 
-<<<<<<< HEAD
-#ifdef TEST
-
-    // Test initialization
-    slate.af_init_count = 0;
-    attitude_filter_init(&slate);
-
-    sleep_ms(5000);
-
-    while (1)
-    {
-        test_attitude_filter(&slate);
-        sleep_ms(100);
-    }
-
-    // while (1)
-    // {
-    //     // // Test bdot control
-    //     // test_bdot_control(&slate);
-
-    //     // Test attitude propagation
-    //     test_attitude_filter(&slate);
-
-    //     // // Test sun vector
-    //     // test_sun_vector_eci(&slate);
-
-    //     // // Test reaction wheel allocation
-    //     // test_reaction_wheel_allocation();
-    //     // test_matrix_utils();
-    //     // sleep_ms(1000);
-    // }
-#else
-#endif
-=======
     LOG_INFO("[main] Slate takes up %d bytes!", sizeof(slate));
     sched_init(&slate);
 
@@ -90,7 +53,6 @@
     {
         sched_dispatch(&slate);
     }
->>>>>>> e98fe67e
 
     // We should not be here -> very bad
     ERROR("Reached the end of the code! This should not happen!");
