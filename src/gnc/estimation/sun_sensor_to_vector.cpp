/**
 * @author Lundeen Cahilly, Chen Li, and Tactical Cinderblock
 * @date 2025-09-14
 *
 * Convert sun sensor readings to sun vector :3
 */

#include "sun_sensor_to_vector.h"
#include "constants.h"
#include "gnc/utils/matrix_utils.h"
#include "macros.h"
#include "pico/stdlib.h"

// Global storage for computed pseudoinverse (3xNUM_SUN_SENSORS)
static float sensor_pseudoinverse[3][NUM_SUN_SENSORS];
static bool pseudoinverse_computed = false;

// Shadow detection parameters
const float SHADOW_THRESHOLD =
    0.05f; // relative intensity threshold for shadow detection
const float MIN_WEIGHT = 0.01f; // minimum weight for any sensor
const uint16_t ACTIVE_THRESHOLD = 50;

<<<<<<< HEAD
// Define actual sun sensor normal vectors (8x3 matrix)
// TODO: update with final structure geometry
// const float sensor_normals[8][3] = {
//     {1, 0, 1},   // sun_pyramid_1_1 [0]
//     {0, -1, 1},  // sun_pyramid_1_2 [1]
//     {-1, 0, 1},  // sun_pyramid_1_3 [2]
//     {0, 1, 1},   // sun_pyramid_1_4 [3]
//     {-1, 0, -1}, // sun_pyramid_2_1 [4]
//     {0, -1, -1}, // sun_pyramid_2_2 [5]
//     {1, 0, -1},  // sun_pyramid_2_3 [6]
//     {0, 1, -1},  // sun_pyramid_2_4 [7]
// };

const float sensor_normals[8][3] = {
    {0, 1, 1},   // sun_pyramid_1_1 [0]
    {-1, 1, 0},  // sun_pyramid_1_2 [1]
    {0, 1, -1},  // sun_pyramid_1_3 [2]
    {1, 1, 0},   // sun_pyramid_1_4 [3]
    {0, -1, 1},  // sun_pyramid_2_1 [4]
    {1, -1, 0},  // sun_pyramid_2_2 [5]
    {0, -1, -1}, // sun_pyramid_2_3 [6]
    {-1, -1, 0}, // sun_pyramid_2_4 [7]
};

void compute_sensor_pseudoinverse();
=======
bool solve_sun_vector_ransac(float normals[][3], float signals[], int n_sensors,
                             float3 &best_sun_vector, int &best_inlier_count);
bool compute_sun_vector_ransac(slate_t *slate);
bool compute_sun_vector_pseudoinverse(slate_t *slate);
>>>>>>> 2b48d950

/**
 * Main function to convert sun sensor readings to sun vector.
 * Allows us to determine which algorithm to use in testing.
 * TODO: remove this overhead
 *
 * @param slate Pointer to the slate structure containing sun sensor data.
 */
void sun_sensors_to_vector(slate_t *slate)
{
    compute_sun_vector_ransac(slate);
    // compute_sun_vector_pseudoinverse(slate);
}

/**
 * Compute the sun vector using the pseudoinverse method, where
 * sun_vector = N_pinv * I
 *
 * @param slate Pointer to the slate structure containing sun sensor data.
 * @return true if the sun vector is successfully computed and valid, false
 * otherwise.
 */
bool compute_sun_vector_pseudoinverse(slate_t *slate)
{
    // Use all sensor readings
    float sensor_readings[NUM_SUN_SENSORS];
    for (int i = 0; i < NUM_SUN_SENSORS; i++)
    {
        sensor_readings[i] =
            static_cast<float>(slate->sun_sensors_intensities[i]);
    }

    // Find max intensity for threshold checks
    float I_max = sensor_readings[0];
    for (int i = 1; i < NUM_SUN_SENSORS; i++)
    {
        if (sensor_readings[i] > I_max)
        {
            I_max = sensor_readings[i];
        }
    }

    // Check for saturation
    // TODO: figure out what to do in this case
    if (I_max >= SUN_SENSOR_CLIP_VALUE)
    {
        // Saturation detected - set sun vector to zero and flag as invalid
        slate->sun_vector_body = {0, 0, 0};
        slate->sun_vector_valid = false;
        return false;
    }

    // Define opposite sensor pairs that should never both be active
    const int opposite_pairs[][2] = {
        {0, 6},   {1, 5},  {2, 4}, {3, 7}, // pyramid opposites
        {8, 10},  {9, 11},                 // Y+ vs Y- pairs
        {12, 14}, {13, 15}                 // Z+ vs Z- pairs
    };
    const int num_opposite_pairs = 8;

    // Check if opposites are active at same time (not meant to be possible)
    bool exclude_sensor[NUM_SUN_SENSORS] = {false};
    for (int i = 0; i < num_opposite_pairs; i++)
    {
        int sensor1 = opposite_pairs[i][0];
        int sensor2 = opposite_pairs[i][1];

        if (sensor_readings[sensor1] > ACTIVE_THRESHOLD &&
            sensor_readings[sensor2] > ACTIVE_THRESHOLD)
        {
            exclude_sensor[sensor1] = true;
            exclude_sensor[sensor2] = true;
        }
    }

    // Create 6 differential readings by subtracting opposite sensors
    float sensor_readings_unique[6];

    // First 4 are pyramid differentials (positive - negative)
    sensor_readings_unique[0] =
        sensor_readings[0] - sensor_readings[6]; // 0-6 diff
    sensor_readings_unique[1] =
        sensor_readings[1] - sensor_readings[5]; // 1-5 diff
    sensor_readings_unique[2] =
        sensor_readings[2] - sensor_readings[4]; // 2-4 diff
    sensor_readings_unique[3] =
        sensor_readings[3] - sensor_readings[7]; // 3-7 diff

    // Y differential: average(Y+) - average(Y-)
    sensor_readings_unique[4] = (sensor_readings[8] + sensor_readings[9]) / 2 -
                                (sensor_readings[10] + sensor_readings[11]) / 2;

    // Z differential: average(Z+) - average(Z-)
    sensor_readings_unique[5] =
        (sensor_readings[12] + sensor_readings[13]) / 2 -
        (sensor_readings[14] + sensor_readings[15]) / 2;

    // Use the positive direction normals for each differential pair
    int normals_idx[6] = {0, 1, 2, 3, 8, 12};

    // Only consider readings above threshold (differential readings can be
    // negative)
    for (int i = 0; i < 6; i++)
    {
        if (fabs(sensor_readings_unique[i]) < ACTIVE_THRESHOLD)
        {
            sensor_readings_unique[i] = 0.0f;
        }
    }

    // create a matrix of normals and signals excluding zero sensors
    float normals[6][3];
    float signals[6];
    int valid_count = 0;
    for (int i = 0; i < 6; i++)
    {
        if (fabs(sensor_readings_unique[i]) > 1e-6f)
        {
            for (int j = 0; j < 3; j++)
            {
                normals[valid_count][j] = SUN_SENSOR_NORMALS[normals_idx[i]][j];
            }
            signals[valid_count] = sensor_readings_unique[i];
            valid_count++;
        }
    }

    // make sure top three are not zero
    if (valid_count < 3)
    {
        // Degenerate case - set to zero and flag as invalid
        slate->sun_vector_body = {0.0f, 0.0f, 0.0f};
        slate->sun_vector_valid = false;
        return false;
    }

    // compute psuedoinverse of valid sensors
    float sensor_pseudoinverse[3 * valid_count];
    mat_pseudoinverse((float *)normals, sensor_pseudoinverse, valid_count, 3);

    // Compute sun vector
    float sun_vector_3[3] = {0, 0, 0};
    mat_mul(sensor_pseudoinverse, signals, sun_vector_3, 3, valid_count, 1);
    float3 sun_vector = {sun_vector_3[0], sun_vector_3[1], sun_vector_3[2]};

    // Normalize to unit vector
    sun_vector = normalize(sun_vector);
    float magnitude = length(sun_vector);

    if (magnitude > 1e-6f)
    {
        slate->sun_vector_body = sun_vector;
        slate->sun_vector_valid = true;
        return true;
    }
    else
    {
        // Degenerate case - set to zero and flag as invalid
        slate->sun_vector_body = {0.0f, 0.0f, 0.0f};
        slate->sun_vector_valid = false;
        return false;
    }
}

/**
 * Compute the sun vector using the RANSAC method.
 *
 * @param slate Pointer to the slate structure containing sun sensor data.
 * @return true if the sun vector is successfully computed and valid, false
 * otherwise.
 */
bool compute_sun_vector_ransac(slate_t *slate)
{
    // Use all sensor readings
    float sensor_readings[NUM_SUN_SENSORS];
    for (int i = 0; i < NUM_SUN_SENSORS; i++)
    {
        sensor_readings[i] =
            static_cast<float>(slate->sun_sensors_intensities[i]);
    }

    // Find max intensity for threshold checks
    float I_max = sensor_readings[0];
    for (int i = 1; i < NUM_SUN_SENSORS; i++)
    {
        if (sensor_readings[i] > I_max)
        {
            I_max = sensor_readings[i];
        }
    }

    // Check for saturation
    // TODO: figure out what to do in this case
    if (I_max >= SUN_SENSOR_CLIP_VALUE)
    {
        // Saturation detected - set sun vector to zero and flag as invalid
        slate->sun_vector_body = {0, 0, 0};
        slate->sun_vector_valid = false;
        return false;
    }

    // Define opposite sensor pairs that should never both be active
    const int opposite_pairs[][2] = {
        {0, 6},   {1, 5},  {2, 4}, {3, 7}, // pyramid opposites
        {8, 10},  {9, 11},                 // Y+ vs Y- pairs
        {12, 14}, {13, 15}                 // Z+ vs Z- pairs
    };
    const int num_opposite_pairs = 8;

    // Mark sensors with impossible readings for exclusion
    bool exclude_sensor[NUM_SUN_SENSORS] = {false};
    for (int i = 0; i < num_opposite_pairs; i++)
    {
        int sensor1 = opposite_pairs[i][0];
        int sensor2 = opposite_pairs[i][1];
        if (sensor_readings[sensor1] > ACTIVE_THRESHOLD &&
            sensor_readings[sensor2] > ACTIVE_THRESHOLD)
        {
            exclude_sensor[sensor1] = true;
            exclude_sensor[sensor2] = true;
        }
    }

    // Define sensor readings in unique directions (excluding problematic
    // sensors)
    float sensor_readings_unique[12];
    for (int i = 0; i < 8; i++)
    {
        sensor_readings_unique[i] =
            exclude_sensor[i] ? 0.0f : sensor_readings[i];
    }

    // Averaging redundant +Y/-Y sensors
    // TODO: do something smarter here because we're using RANSAC
    sensor_readings_unique[8] = (sensor_readings[8] + sensor_readings[9]) / 2;
    sensor_readings_unique[9] = (sensor_readings[10] + sensor_readings[11]) / 2;

    // Including +Z/-Z sensors (and averaging as above)
    sensor_readings_unique[10] =
        (sensor_readings[12] + sensor_readings[13]) / 2;
    sensor_readings_unique[11] =
        (sensor_readings[14] + sensor_readings[15]) / 2;

    int normals_idx[12] = {0, 1, 2, 3, 4, 5, 6, 7, 8, 10, 12, 14};

    // Only consider readings above threshold
    for (int i = 0; i < 12; i++)
    {
        if (sensor_readings_unique[i] < ACTIVE_THRESHOLD)
        {
            sensor_readings_unique[i] = 0.0f;
        }
    }

    // create a matrix of normals and signals excluding zero sensors
    float normals[12][3];
    float signals[12];
    int valid_count = 0;
    for (int i = 0; i < 12; i++)
    {
        if (sensor_readings_unique[i] > 1e-6f)
        {
            for (int j = 0; j < 3; j++)
            {
                normals[valid_count][j] = SUN_SENSOR_NORMALS[normals_idx[i]][j];
            }
            signals[valid_count] = sensor_readings_unique[i];
            valid_count++;
        }
    }

    // make sure top three are not zero
    if (valid_count < 3)
    {
        // Degenerate case - set to zero and flag as invalid
        slate->sun_vector_body = {0.0f, 0.0f, 0.0f};
        slate->sun_vector_valid = false;
        return false;
    }

    // Use RANSAC for robust sun vector estimation
    float3 sun_vector;
    int inlier_count;

    if (solve_sun_vector_ransac(normals, signals, valid_count, sun_vector,
                                inlier_count))
    {
        slate->sun_vector_body = sun_vector;
        slate->sun_vector_valid = true;
        return true;
    }
    else
    {
        // RANSAC failed - set to zero and flag as invalid
        slate->sun_vector_body = {0.0f, 0.0f, 0.0f};
        slate->sun_vector_valid = false;
        return false;
    }
}

/**
 * @brief RANSAC implementation for robust sun vector estimation
 *
 * @param normals Array of sensor normal vectors [n_sensors][3]
 * @param signals Array of sensor readings [n_sensors]
 * @param n_sensors Number of valid sensors
 * @param best_sun_vector Output: best sun vector found
 * @param best_inlier_count Output: number of inliers for best solution
 * @return true if successful, false if failed
 */
bool solve_sun_vector_ransac(float normals[][3], float signals[], int n_sensors,
                             float3 &best_sun_vector, int &best_inlier_count)
{
    if (n_sensors < 3)
    {
        return false;
    }

    const int MAX_ITERATIONS = 100;
    const float INLIER_THRESHOLD =
        0.2f; // threshold for considering a sensor an inlier

    best_inlier_count = 0;
    best_sun_vector = {0, 0, 0};

    // Try different combinations of 3 sensors
    for (int iter = 0;
         iter < MAX_ITERATIONS &&
         iter < (n_sensors * (n_sensors - 1) * (n_sensors - 2) / 6);
         iter++)
    {
        // Sample 3 unique sensors
        int indices[3];
        indices[0] = iter % n_sensors;
        indices[1] = (iter + 1) % n_sensors;
        indices[2] = (iter + 2) % n_sensors;

        // Make sure indices are unique
        if (indices[0] == indices[1] || indices[1] == indices[2] ||
            indices[0] == indices[2])
        {
            continue;
        }

        // Build 3x3 system: A * sun_vector = b
        float N[9]; // 3x3 matrix
        float b[3]; // RHS vector

        for (int i = 0; i < 3; i++)
        {
            int sensor_idx = indices[i];
            N[i * 3 + 0] = normals[sensor_idx][0];
            N[i * 3 + 1] = normals[sensor_idx][1];
            N[i * 3 + 2] = normals[sensor_idx][2];
            b[i] = signals[sensor_idx];
        }

        // Check for singularity by computing determinant
        float det = N[0] * (N[4] * N[8] - N[5] * N[7]) -
                    N[1] * (N[3] * N[8] - N[5] * N[6]) +
                    N[2] * (N[3] * N[7] - N[4] * N[6]);

        if (fabs(det) < 1e-6f)
        {
            continue; // Skip if matrix is near-singular
        }

        // Solve 3x3 system using matrix inversion
        float N_inv[9];
        mat_inverse(N, N_inv, 3);

        // Compute sun vector candidate
        float sun_candidate[3];
        mat_mul(N_inv, b, sun_candidate, 3, 3, 1);

        float3 sun_vec = {sun_candidate[0], sun_candidate[1], sun_candidate[2]};

        // Normalize to unit vector
        float magnitude = length(sun_vec);
        if (magnitude < 1e-6f)
        {
            continue; // Skip if magnitude too small
        }
        sun_vec = sun_vec / magnitude;

        // Count inliers
        int inlier_count = 0;
        for (int i = 0; i < n_sensors; i++)
        {
            float3 normal = {normals[i][0], normals[i][1], normals[i][2]};
            float expected_signal = fmax(0.0f, dot(sun_vec, normal));
            float normalized_actual =
                signals[i] / magnitude; // Normalize actual signal

            float error = fabs(expected_signal - normalized_actual);
            if (error < INLIER_THRESHOLD)
            {
                inlier_count++;
            }
        }

        // Update best solution if this one has more inliers
        if (inlier_count > best_inlier_count)
        {
            best_inlier_count = inlier_count;
            best_sun_vector = sun_vec;
        }
    }

    return best_inlier_count >= 3; // Need at least 3 inliers for valid solution
}<|MERGE_RESOLUTION|>--- conflicted
+++ resolved
@@ -21,38 +21,10 @@
 const float MIN_WEIGHT = 0.01f; // minimum weight for any sensor
 const uint16_t ACTIVE_THRESHOLD = 50;
 
-<<<<<<< HEAD
-// Define actual sun sensor normal vectors (8x3 matrix)
-// TODO: update with final structure geometry
-// const float sensor_normals[8][3] = {
-//     {1, 0, 1},   // sun_pyramid_1_1 [0]
-//     {0, -1, 1},  // sun_pyramid_1_2 [1]
-//     {-1, 0, 1},  // sun_pyramid_1_3 [2]
-//     {0, 1, 1},   // sun_pyramid_1_4 [3]
-//     {-1, 0, -1}, // sun_pyramid_2_1 [4]
-//     {0, -1, -1}, // sun_pyramid_2_2 [5]
-//     {1, 0, -1},  // sun_pyramid_2_3 [6]
-//     {0, 1, -1},  // sun_pyramid_2_4 [7]
-// };
-
-const float sensor_normals[8][3] = {
-    {0, 1, 1},   // sun_pyramid_1_1 [0]
-    {-1, 1, 0},  // sun_pyramid_1_2 [1]
-    {0, 1, -1},  // sun_pyramid_1_3 [2]
-    {1, 1, 0},   // sun_pyramid_1_4 [3]
-    {0, -1, 1},  // sun_pyramid_2_1 [4]
-    {1, -1, 0},  // sun_pyramid_2_2 [5]
-    {0, -1, -1}, // sun_pyramid_2_3 [6]
-    {-1, -1, 0}, // sun_pyramid_2_4 [7]
-};
-
-void compute_sensor_pseudoinverse();
-=======
 bool solve_sun_vector_ransac(float normals[][3], float signals[], int n_sensors,
                              float3 &best_sun_vector, int &best_inlier_count);
 bool compute_sun_vector_ransac(slate_t *slate);
 bool compute_sun_vector_pseudoinverse(slate_t *slate);
->>>>>>> 2b48d950
 
 /**
  * Main function to convert sun sensor readings to sun vector.
