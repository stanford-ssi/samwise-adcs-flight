--- conflicted
+++ resolved
@@ -15,6 +15,9 @@
 
 // IMU Calibration - zero rotation reading in radians per second
 constexpr float3 IMU_ZERO_READING_RPS = {0.0f, 0.0f, 0.0f};
+
+// ### WORLD CONSTANTS ###
+constexpr float R_E = 6378.0f; // Earth radius in km
 
 // (These are generally useful)
 constexpr float DEG_TO_RAD = 0.01745329251;
@@ -58,10 +61,5 @@
 // Desaturation gains for each reaction wheel
 constexpr float DESATURATION_KP = 0.01; // [1/s]
 
-<<<<<<< HEAD
-// ### WORLD CONSTANTS ###
-constexpr float R_E = 6378.0f; // Earth radius in km
-=======
 // #### ADM1176 POWER MONITORING ####
-constexpr float ADCS_POWER_SENSE_RESISTOR = 0.0207f; // [ohms]
->>>>>>> 88846774
+constexpr float ADCS_POWER_SENSE_RESISTOR = 0.0207f; // [ohms]