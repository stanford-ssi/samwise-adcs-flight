/**
 * @author The ADCS team
 * @date 2025-02-10
 * Definition of all constants used in GNC
 */

#include "linalg.h"
using namespace linalg::aliases;

#pragma once

// General specifications
constexpr uint32_t NUM_SUN_SENSORS = 16; // 8 pyramid, 8 yz (+-)
constexpr uint32_t NUM_REACTION_WHEELS = 4;

// IMU Calibration - zero rotation reading in radians per second
constexpr float3 IMU_ZERO_READING_RPS = {0.0f, 0.0f, 0.0f};

<<<<<<< HEAD
// #### MAGNETOMETER CALIBRATION ####
// TODO: Update with FLIGHT model (see scripts/calibrations/magnetometer)

// Hard iron offset correction (sensor units)
constexpr float3 MAG_HARD_IRON_OFFSET = float3{-0.647650, 1.238939, -0.935132};

// Soft iron matrix correction (in sensor units)
constexpr float3x3 MAG_SOFT_IRON_MATRIX = {{1.000000f, 0.000000f, 0.000000f},
                                           {0.000000f, 1.000000f, 0.000000f},
                                           {0.000000f, 0.000000f, 1.000000f}};

// #### MAGNETOMETER SAMPLING ####
// Time to turn off the magnetorquers so we can measure the magnetometer
// TODO: test on FLIGHT model
constexpr uint32_t MAGNETOMETER_FIELD_SETTLE_TIME_MS = 20; // [ms]
=======
// ### WORLD CONSTANTS ###
constexpr float R_E = 6378.0f; // Earth radius in km
>>>>>>> 710aae13

// (These are generally useful)
constexpr float DEG_TO_RAD = 0.01745329251;
constexpr float RAD_TO_DEG = 57.2957795131;
constexpr float SQRT_2_INV = 0.7071067811865476f; // 1 / sqrt(2)

// Rotation thresholds for state transitions - TODO: pick good values!
constexpr float W_COOL_DOWN_ENTER_THRESHOLD = (100.0 * DEG_TO_RAD); // in rad/s
constexpr float W_COOL_DOWN_EXIT_THRESHOLD = (90.0 * DEG_TO_RAD);   // in rad/s

constexpr float W_ENTER_DETUMBLE_THRESHOLD = (10.0 * DEG_TO_RAD); // in rad/s
constexpr float W_EXIT_DETUMBLE_THRESHOLD = (1.0 * DEG_TO_RAD);   // in rad/s

// #### REACTION WHEEL SPECS ####
// Spec sheet:
// https://www.faulhaber.com/fileadmin/Import/Media/EN_2610_B_DFF.pdf Reaction
// wheel MOI: This is the moment of inertia of the reaction wheel about its axis
// of rotation Same for all reaction wheels, irregardless of oriented axis
constexpr float REACTION_WHEEL_MOI = 7.90e-7; // [kg*m^2]
// Reaction wheel max angular momentum:
constexpr float MAX_REACTION_WHEEL_ANGULAR_MOMENTUM =
    (40000 / 60) * REACTION_WHEEL_MOI; // [kg*m^2/s]
// Reaction wheel upper proportional limit:
constexpr float REACTION_WHEEL_SATURATION_UPPER_LIMIT = 0.9;
// Reaction wheel lower proportional limit:
constexpr float REACTION_WHEEL_SATURATION_LOWER_LIMIT = 0.1;

// #### SATELLITE INERTIA ###
// !!!!!!!!!!!!!!!! TODO !!!!!!!!!!!!!!!!!!!!!!!!!!!!
// These are calculated from a really hacky estimate
// made back in fall quarter. We should replace these with
// something much more accurate, ideally measured with the actual
// flight model before launch
// !!!!!!!!!!!!!!!!!!!!!!!!!!!!!!!!!!!!!!!!!!!!!!!!!!
constexpr float3 SATELLITE_INERTIA = {0.01461922201, 0.0412768466,
                                      0.03235309961}; // Principle axes [kg m^2]

// TODO: Add principal axes to body rotation

// #### DESATURATION GAINS ####
// Desaturation gains for each reaction wheel
constexpr float DESATURATION_KP = 0.01; // [1/s]

// #### ADM1176 POWER MONITORING ####
constexpr float ADCS_POWER_SENSE_RESISTOR = 0.0207f; // [ohms]

// #### SUN SENSOR NORMALIZATION ####
constexpr float VREF_ADS7830 = 2.5f;
constexpr float VREF_RP2350B_ADC = 3.3f;
constexpr uint16_t MAX_VALUE_RP2350B_ADC = 4095; // 12-bit ADC max value
constexpr uint16_t MAX_VALUE_ADS7830 = 255;      // 8-bit ADC max value
constexpr uint16_t SUN_SENSOR_CLIP_VALUE = static_cast<uint16_t>(
    VREF_ADS7830 / VREF_RP2350B_ADC * MAX_VALUE_RP2350B_ADC);<|MERGE_RESOLUTION|>--- conflicted
+++ resolved
@@ -16,10 +16,8 @@
 // IMU Calibration - zero rotation reading in radians per second
 constexpr float3 IMU_ZERO_READING_RPS = {0.0f, 0.0f, 0.0f};
 
-<<<<<<< HEAD
 // #### MAGNETOMETER CALIBRATION ####
 // TODO: Update with FLIGHT model (see scripts/calibrations/magnetometer)
-
 // Hard iron offset correction (sensor units)
 constexpr float3 MAG_HARD_IRON_OFFSET = float3{-0.647650, 1.238939, -0.935132};
 
@@ -32,10 +30,10 @@
 // Time to turn off the magnetorquers so we can measure the magnetometer
 // TODO: test on FLIGHT model
 constexpr uint32_t MAGNETOMETER_FIELD_SETTLE_TIME_MS = 20; // [ms]
-=======
+
 // ### WORLD CONSTANTS ###
 constexpr float R_E = 6378.0f; // Earth radius in km
->>>>>>> 710aae13
+
 
 // (These are generally useful)
 constexpr float DEG_TO_RAD = 0.01745329251;
