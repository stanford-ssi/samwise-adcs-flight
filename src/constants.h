--- conflicted
+++ resolved
@@ -102,7 +102,6 @@
 // ========================================================================
 //          SENSOR NOISE
 // ========================================================================
-<<<<<<< HEAD
 // See IMU datasheet:
 // https://www.bosch-sensortec.com/media/boschsensortec/downloads/datasheets/bst-bmi270-ds000.pdf
 // Choose 0.5 º/s as a rough approximation of large noise sources (bias +
@@ -116,8 +115,6 @@
 // ========================================================================
 //          DESATURATION GAINS
 // ========================================================================
-=======
->>>>>>> 2b48d950
 
 // Desaturation gains for each reaction wheel
 constexpr float DESATURATION_KP = 0.01; // [1/s]
